--- conflicted
+++ resolved
@@ -94,18 +94,12 @@
 	return metas, nil
 }
 
-<<<<<<< HEAD
-// Diff returns the slice of objects that do not exist in the target inventory.
-func Diff(inv *cuev1.ResourceInventory, target *cuev1.ResourceInventory) ([]*unstructured.Unstructured, error) {
-	versionOf := func(i *cuev1.ResourceInventory, objMetadata object.ObjMetadata) string {
-=======
 // Diff returns the slice of objects that do not exist in the target inventory,
 // ignoring those in the skippedSet.
-func Diff(inv *kustomizev1.ResourceInventory, target *kustomizev1.ResourceInventory,
+func Diff(inv *cuev1.ResourceInventory, target *cuev1.ResourceInventory,
 	skippedSet map[object.ObjMetadata]struct{}) ([]*unstructured.Unstructured, error) {
 
-	versionOf := func(i *kustomizev1.ResourceInventory, objMetadata object.ObjMetadata) string {
->>>>>>> a8c7cc16
+	versionOf := func(i *cuev1.ResourceInventory, objMetadata object.ObjMetadata) string {
 		for _, entry := range i.Entries {
 			if entry.ID == objMetadata.String() {
 				return entry.Version
