domain: toolkit.fluxcd.io
repo: github.com/addreas/cuebuild-controller
resources:
<<<<<<< HEAD
- group: cuebuild
  kind: CueBuild
  version: v1alpha1
version: "1"
=======
- group: kustomize
  kind: Kustomization
  version: v1beta2
- group: kustomize
  kind: Kustomization
  version: v1beta1
version: "2"
>>>>>>> 693283ea
<|MERGE_RESOLUTION|>--- conflicted
+++ resolved
@@ -1,17 +1,10 @@
 domain: toolkit.fluxcd.io
 repo: github.com/addreas/cuebuild-controller
 resources:
-<<<<<<< HEAD
+- group: cuebuild
+  kind: CueBuild
+  version: v1alpha2
 - group: cuebuild
   kind: CueBuild
   version: v1alpha1
-version: "1"
-=======
-- group: kustomize
-  kind: Kustomization
-  version: v1beta2
-- group: kustomize
-  kind: Kustomization
-  version: v1beta1
-version: "2"
->>>>>>> 693283ea
+version: "2"