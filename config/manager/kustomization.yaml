apiVersion: kustomize.config.k8s.io/v1beta1
kind: Kustomization
resources:
  - deployment.yaml
images:
<<<<<<< HEAD
  - name: ghcr.io/addreas/cue-controller
    newName: ghcr.io/addreas/cue-controller
    newTag: v1.0.0-rc.cue1
=======
  - name: fluxcd/kustomize-controller
    newName: fluxcd/kustomize-controller
    newTag: v1.2.0
>>>>>>> 4de0503b
<|MERGE_RESOLUTION|>--- conflicted
+++ resolved
@@ -3,12 +3,6 @@
 resources:
   - deployment.yaml
 images:
-<<<<<<< HEAD
   - name: ghcr.io/addreas/cue-controller
     newName: ghcr.io/addreas/cue-controller
-    newTag: v1.0.0-rc.cue1
-=======
-  - name: fluxcd/kustomize-controller
-    newName: fluxcd/kustomize-controller
-    newTag: v1.2.0
->>>>>>> 4de0503b
+    newTag: v1.4.0-cue