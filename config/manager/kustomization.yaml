apiVersion: kustomize.config.k8s.io/v1beta1
kind: Kustomization
resources:
- deployment.yaml
images:
<<<<<<< HEAD
- name: ghcr.io/addreas/cuebuild-controller
  newName: ghcr.io/addreas/cuebuild-controller
  newTag: latest
=======
  - name: fluxcd/kustomize-controller
    newName: fluxcd/kustomize-controller
    newTag: v0.18.2
>>>>>>> 1e842896
<|MERGE_RESOLUTION|>--- conflicted
+++ resolved
@@ -3,12 +3,6 @@
 resources:
 - deployment.yaml
 images:
-<<<<<<< HEAD
 - name: ghcr.io/addreas/cuebuild-controller
   newName: ghcr.io/addreas/cuebuild-controller
-  newTag: latest
-=======
-  - name: fluxcd/kustomize-controller
-    newName: fluxcd/kustomize-controller
-    newTag: v0.18.2
->>>>>>> 1e842896
+  newTag: v0.18.2