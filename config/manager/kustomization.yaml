apiVersion: kustomize.config.k8s.io/v1beta1
kind: Kustomization
resources:
  - deployment.yaml
images:
<<<<<<< HEAD
  - name: ghcr.io/addreas/cue-controller
    newName: ghcr.io/addreas/cue-controller
    newTag: v0.35.0
=======
  - name: fluxcd/kustomize-controller
    newName: fluxcd/kustomize-controller
    newTag: v1.0.0-rc.1
>>>>>>> 434e1b52
<|MERGE_RESOLUTION|>--- conflicted
+++ resolved
@@ -3,12 +3,6 @@
 resources:
   - deployment.yaml
 images:
-<<<<<<< HEAD
   - name: ghcr.io/addreas/cue-controller
     newName: ghcr.io/addreas/cue-controller
-    newTag: v0.35.0
-=======
-  - name: fluxcd/kustomize-controller
-    newName: fluxcd/kustomize-controller
-    newTag: v1.0.0-rc.1
->>>>>>> 434e1b52
+    newTag: v1.0.0-rc.cue1