# Image URL to use all building/pushing image targets
IMG ?= ghcr.io/addreas/cue-controller:latest
# Produce CRDs that work back to Kubernetes 1.16
CRD_OPTIONS ?= crd:crdVersions=v1
SOURCE_VER ?= $(shell go list -m all | grep github.com/fluxcd/source-controller/api | awk '{print $$2}')

<<<<<<< HEAD
=======
# Use the same version of SOPS already referenced on go.mod
SOPS_VER := $(shell go list -m all | grep github.com/getsops/sops | awk '{print $$2}')

>>>>>>> 4de0503b
# Repository root based on Git metadata
REPOSITORY_ROOT := $(shell git rev-parse --show-toplevel)
BUILD_DIR := $(REPOSITORY_ROOT)/build

# FUZZ_TIME defines the max amount of time, in Go Duration,
# each fuzzer should run for.
FUZZ_TIME ?= 1m

# If gobin not set, create one on ./build and add to path.
ifeq (,$(shell go env GOBIN))
GOBIN=$(BUILD_DIR)/gobin
else
GOBIN=$(shell go env GOBIN)
endif
export PATH:=$(GOBIN):${PATH}

# Allows for defining additional Go test args, e.g. '-tags integration'.
GO_TEST_ARGS ?=

# Allows for defining additional Docker buildx arguments, e.g. '--push'.
BUILD_ARGS ?= --load
# Architectures to build images for.
BUILD_PLATFORMS ?= linux/amd64

# Architecture to use envtest with
ENVTEST_ARCH ?= amd64

# Paths to download the CRD dependencies at.
GITREPO_CRD ?= config/crd/bases/gitrepositories.yaml
BUCKET_CRD ?= config/crd/bases/buckets.yaml
OCIREPO_CRD ?= config/crd/bases/ocirepositories.yaml

# Keep a record of the version of the downloaded source CRDs. It is used to
# detect and download new CRDs when the SOURCE_VER changes.
SOURCE_CRD_VER=$(BUILD_DIR)/.src-crd-$(SOURCE_VER)

# API (doc) generation utilities
CONTROLLER_GEN_VERSION ?= v0.12.0
GEN_API_REF_DOCS_VERSION ?= e327d0730470cbd61b06300f81c5fcf91c23c113

all: manager

# Download the envtest binaries to testbin
ENVTEST_ASSETS_DIR=$(BUILD_DIR)/testbin
ENVTEST_KUBERNETES_VERSION?=latest
install-envtest: setup-envtest
	mkdir -p ${ENVTEST_ASSETS_DIR}
	$(ENVTEST) use $(ENVTEST_KUBERNETES_VERSION) --arch=$(ENVTEST_ARCH) --bin-dir=$(ENVTEST_ASSETS_DIR)

<<<<<<< HEAD
=======
SOPS = $(GOBIN)/sops
$(SOPS): ## Download latest sops binary if none is found.
	$(call go-install-tool,$(SOPS),github.com/getsops/sops/v3/cmd/sops@$(SOPS_VER))

>>>>>>> 4de0503b
# Run controller tests
KUBEBUILDER_ASSETS?="$(shell $(ENVTEST) --arch=$(ENVTEST_ARCH) use -i $(ENVTEST_KUBERNETES_VERSION) --bin-dir=$(ENVTEST_ASSETS_DIR) -p path)"
test: tidy generate fmt vet manifests download-crd-deps install-envtest
	KUBEBUILDER_ASSETS=$(KUBEBUILDER_ASSETS) go test ./... $(GO_TEST_ARGS) -v -coverprofile cover.out

# Build manager binary
manager: generate fmt vet
	go build -o $(BUILD_DIR)/bin/manager main.go

# Run against the configured Kubernetes cluster in ~/.kube/config
run: generate fmt vet manifests
	go run ./main.go --metrics-addr=:8089

# Delete previously downloaded CRDs and record the new version of the source
# CRDs.
$(SOURCE_CRD_VER):
	rm -f $(BUILD_DIR)/.src-crd*
	$(MAKE) cleanup-crd-deps
	touch $(SOURCE_CRD_VER)

$(GITREPO_CRD):
	curl -s https://raw.githubusercontent.com/fluxcd/source-controller/${SOURCE_VER}/config/crd/bases/source.toolkit.fluxcd.io_gitrepositories.yaml -o $(GITREPO_CRD)

$(BUCKET_CRD):
	curl -s https://raw.githubusercontent.com/fluxcd/source-controller/${SOURCE_VER}/config/crd/bases/source.toolkit.fluxcd.io_buckets.yaml -o $(BUCKET_CRD)

$(OCIREPO_CRD):
	curl -s https://raw.githubusercontent.com/fluxcd/source-controller/${SOURCE_VER}/config/crd/bases/source.toolkit.fluxcd.io_ocirepositories.yaml -o $(OCIREPO_CRD)

# Download the CRDs the controller depends on
download-crd-deps: $(SOURCE_CRD_VER) $(GITREPO_CRD) $(BUCKET_CRD) $(OCIREPO_CRD)

# Delete the downloaded CRD dependencies.
cleanup-crd-deps:
	rm -f $(GITREPO_CRD) $(BUCKET_CRD) $(OCIREPO_CRD)

# Install CRDs into a cluster
install: manifests
	kustomize build config/crd | kubectl apply -f -

# Uninstall CRDs from a cluster
uninstall: manifests
	kustomize build config/crd | kubectl delete -f -

# Deploy controller in the configured Kubernetes cluster in ~/.kube/config
deploy: manifests
	cd config/manager && kustomize edit set image ghcr.io/addreas/cue-controller=${IMG}
	kustomize build config/default | kubectl apply -f -

# Deploy controller dev image in the configured Kubernetes cluster in ~/.kube/config
dev-deploy: manifests
	mkdir -p config/dev && cp config/default/* config/dev
	cd config/dev && kustomize edit set image ghcr.io/addreas/cue-controller=${IMG}
	kustomize build config/dev | kubectl apply -f -
	rm -rf config/dev

# Delete dev deployment and CRDs
dev-cleanup: manifests
	mkdir -p config/dev && cp config/default/* config/dev
	cd config/dev && kustomize edit set image ghcr.io/addreas/cue-controller=${IMG}
	kustomize build config/dev | kubectl delete -f -
	rm -rf config/dev

# Generate manifests e.g. CRD, RBAC etc.
manifests: controller-gen
	$(CONTROLLER_GEN) $(CRD_OPTIONS) rbac:roleName=manager-role paths="./..." output:crd:artifacts:config="config/crd/bases"
	cd api; $(CONTROLLER_GEN) $(CRD_OPTIONS) rbac:roleName=manager-role paths="./..." output:crd:artifacts:config="../config/crd/bases"

# Run go mod tidy
tidy:
	cd api; rm -f go.sum; go mod tidy -compat=1.20
	rm -f go.sum; go mod tidy -compat=1.21

# Run go fmt against code
fmt:
	go fmt ./...
	cd api; go fmt ./...

# Run go vet against code
vet:
	go vet ./...
	cd api; go vet ./...

# Generate code
generate: controller-gen
	cd api; $(CONTROLLER_GEN) object:headerFile="../hack/boilerplate.go.txt" paths="./..."

# Build the docker image
docker-build:
	docker buildx build \
	--platform=$(BUILD_PLATFORMS) \
	-t ${IMG} \
	${BUILD_ARGS} .

# Push the docker image
docker-push:
	docker push ${IMG}

# Set the docker image in-cluster
docker-deploy:
	kubectl -n flux-system set image deployment/kustomize-controller manager=${IMG}

# Find or download controller-gen
CONTROLLER_GEN = $(GOBIN)/controller-gen
.PHONY: controller-gen
controller-gen: ## Download controller-gen locally if necessary.
	$(call go-install-tool,$(CONTROLLER_GEN),sigs.k8s.io/controller-tools/cmd/controller-gen@$(CONTROLLER_GEN_VERSION))

# Find or download gen-crd-api-reference-docs
GEN_CRD_API_REFERENCE_DOCS = $(GOBIN)/gen-crd-api-reference-docs
.PHONY: gen-crd-api-reference-docs
gen-crd-api-reference-docs: ## Download gen-crd-api-reference-docs locally if necessary
	$(call go-install-tool,$(GEN_CRD_API_REFERENCE_DOCS),github.com/ahmetb/gen-crd-api-reference-docs@$(GEN_API_REF_DOCS_VERSION))

ENVTEST = $(GOBIN)/setup-envtest
.PHONY: envtest
setup-envtest: ## Download envtest-setup locally if necessary.
	$(call go-install-tool,$(ENVTEST),sigs.k8s.io/controller-runtime/tools/setup-envtest@latest)

# go-install-tool will 'go install' any package $2 and install it to $1.
PROJECT_DIR := $(shell dirname $(abspath $(lastword $(MAKEFILE_LIST))))
define go-install-tool
@[ -f $(1) ] || { \
set -e ;\
TMP_DIR=$$(mktemp -d) ;\
cd $$TMP_DIR ;\
go mod init tmp ;\
echo "Downloading $(2)" ;\
GOBIN=$(GOBIN) go install $(2) ;\
rm -rf $$TMP_DIR ;\
}
endef

# Build fuzzers used by oss-fuzz.
fuzz-build:
	rm -rf $(BUILD_DIR)/fuzz/
	mkdir -p $(BUILD_DIR)/fuzz/out/

	docker build . --pull --tag local-fuzzing:latest -f tests/fuzz/Dockerfile.builder
	docker run --rm \
		-e FUZZING_LANGUAGE=go -e SANITIZER=address \
		-e CIFUZZ_DEBUG='True' -e OSS_FUZZ_PROJECT_NAME=fluxcd \
		-v "$(shell go env GOMODCACHE):/root/go/pkg/mod" \
		-v "$(BUILD_DIR)/fuzz/out":/out \
		local-fuzzing:latest

# Run each fuzzer once to ensure they will work when executed by oss-fuzz.
fuzz-smoketest: fuzz-build
	docker run --rm \
		-v "$(BUILD_DIR)/fuzz/out":/out \
		-v "$(shell pwd)/tests/fuzz/oss_fuzz_run.sh":/runner.sh \
		local-fuzzing:latest \
		bash -c "/runner.sh"

# Run fuzz tests for the duration set in FUZZ_TIME.
fuzz-native:
	KUBEBUILDER_ASSETS=$(KUBEBUILDER_ASSETS) \
	FUZZ_TIME=$(FUZZ_TIME) \
		./tests/fuzz/native_go_run.sh<|MERGE_RESOLUTION|>--- conflicted
+++ resolved
@@ -4,12 +4,9 @@
 CRD_OPTIONS ?= crd:crdVersions=v1
 SOURCE_VER ?= $(shell go list -m all | grep github.com/fluxcd/source-controller/api | awk '{print $$2}')
 
-<<<<<<< HEAD
-=======
 # Use the same version of SOPS already referenced on go.mod
 SOPS_VER := $(shell go list -m all | grep github.com/getsops/sops | awk '{print $$2}')
 
->>>>>>> 4de0503b
 # Repository root based on Git metadata
 REPOSITORY_ROOT := $(shell git rev-parse --show-toplevel)
 BUILD_DIR := $(REPOSITORY_ROOT)/build
@@ -59,13 +56,10 @@
 	mkdir -p ${ENVTEST_ASSETS_DIR}
 	$(ENVTEST) use $(ENVTEST_KUBERNETES_VERSION) --arch=$(ENVTEST_ARCH) --bin-dir=$(ENVTEST_ASSETS_DIR)
 
-<<<<<<< HEAD
-=======
 SOPS = $(GOBIN)/sops
 $(SOPS): ## Download latest sops binary if none is found.
 	$(call go-install-tool,$(SOPS),github.com/getsops/sops/v3/cmd/sops@$(SOPS_VER))
 
->>>>>>> 4de0503b
 # Run controller tests
 KUBEBUILDER_ASSETS?="$(shell $(ENVTEST) --arch=$(ENVTEST_ARCH) use -i $(ENVTEST_KUBERNETES_VERSION) --bin-dir=$(ENVTEST_ASSETS_DIR) -p path)"
 test: tidy generate fmt vet manifests download-crd-deps install-envtest
